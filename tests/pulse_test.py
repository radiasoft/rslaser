# -*- coding: utf-8 -*-
"""Tests for instantiation of LaserPulse and LaserPulseSlice
"""
from __future__ import absolute_import, division, print_function
import math
import numpy as np
from pykern.pkdebug import pkdp, pkdlog
from pykern.pkcollections import PKDict
import pykern.pkunit
import pytest
from rslaser.pulse import pulse
import scipy
import rslaser
import srwlib


_PACKAGE_DATA_DIR = rslaser.pkg_resources.resource_filename("rslaser", "package_data")


def pulse_instantiation_test(pulse, field):
    for s in pulse.slice:
        if getattr(s, field) != getattr(pulse, field):
            pykern.pkunit.pkfail(
                f"LaserPulseSlice has different {field} than pulse as a whole"
            )


def test_instantiation():
    pulse.LaserPulse()
    p = pulse._LASER_PULSE_DEFAULTS.copy()
    p.update(PKDict(blonk=9))
    with pykern.pkunit.pkexcept(pulse.InvalidLaserPulseInputError):
        pulse.LaserPulse(p)
    with pykern.pkunit.pkexcept(pulse.InvalidLaserPulseInputError):
        pulse.LaserPulse(PKDict(foo="bar", hello="world"))


# TODO (gurhar1133): propagation is a work in progress.
# def test_cavity_propagation():
#     from pykern import pkunit
#     from pykern import pkio

#     data_dir = pkunit.data_dir()
#     work_dir = pkunit.empty_work_dir()
#     L_cav = 8
#     dfL = 1
#     dfR = 1

#     L_cryst = 2 * 1e-2
#     n0 = 2
#     n2 = 0.02

#     wavefrontEnergy = 1.55
#     lam = (
#         scipy.constants.c
#         * scipy.constants.value("Planck constant in eV/Hz")
#         / wavefrontEnergy
#     )

#     L_eff = L_cav + (1 / n0 - 1) * L_cryst
#     beta0 = math.sqrt(L_eff * (L_cav / 4 + dfL) - L_eff**2 / 4)
#     sigx0 = math.sqrt(lam * beta0 / 4 / math.pi)

#     lc = laser_cavity.LaserCavity(
#         PKDict(
#             drift_right_length=L_cav / 2 - L_cryst / 2,
#             drift_left_length=L_cav / 2 - L_cryst / 2,
#             lens_left_focal_length=L_cav / 4 + dfR,
#             lens_right_focal_length=L_cav / 4 + dfL,
#             n0=n0,
#             n2=n2,
#             L_half_cryst=L_cryst / 2,
#             pulse_params=PKDict(
#                 phE=wavefrontEnergy,
#                 nslice=11,
#                 slice_params=PKDict(**pulse._LASER_PULSE_SLICE_DEFAULTS),
#             ),
#         )
#     )

#     results = []

#     def intensity_callback(position, vals):
#         (x, y) = lc.laser_pulse.rmsvals()
#         results.append(
#             [
#                 lc.laser_pulse.pulsePos(),
#                 x,
#                 y,
#                 lc.laser_pulse.intensity_vals(),
#                 lc.laser_pulse.energyvals(),
#             ]
#         )

#     lc.propagate(num_cycles=4, callback=intensity_callback)

#     ndiff_files(
#         data_dir.join("res.txt"),
#         pkio.write_text(
#             work_dir.join("res_actual.txt"),
#             str(results[-1]),
#         ),
#         work_dir.join("ndiff.out"),
#         data_dir,
#     )


def test_from_file():
    from pykern import pkunit
    from pykern import pkio

    data_dir = pkunit.data_dir()
    pulse_inputs = pulse._LASER_PULSE_DEFAULTS.copy()
    pulse_inputs.nslice = 1
    f = PKDict(
<<<<<<< HEAD
        ccd=pkio.py_path(_PACKAGE_DATA_DIR).join("20220218/photon_count_pump_off.txt"),
        wfs=pkio.py_path(_PACKAGE_DATA_DIR).join("20220218/phase_pump_off.txt"),
        meta=pkio.py_path(_PACKAGE_DATA_DIR).join("20220218/meta_data.dat"),
=======
        ccd=pkio.py_path(_PACKAGE_DATA_DIR).join("/20220218/photon_count_pump_off.txt"),
        wfs=pkio.py_path(_PACKAGE_DATA_DIR).join("/20220218/phase_pump_off.txt"),
        meta=pkio.py_path(_PACKAGE_DATA_DIR).join("/20220218/meta_data.dat"),
>>>>>>> 30c8cddf
    )
    wavefront = pulse.LaserPulse(
        pulse_inputs,
        files=f,
    ).slice_wfr(0)
    intensity = srwlib.array("f", [0] * wavefront.mesh.nx * wavefront.mesh.ny)
    srwlib.srwl.CalcIntFromElecField(
        intensity, wavefront, 6, 0, 3, wavefront.mesh.eStart, 0, 0
    )
    pkunit.file_eq(
        data_dir.join("2d_wf_intensity.ndiff"),
        actual=str(intensity),
        ndiff_epsilon=1e-5,
    )<|MERGE_RESOLUTION|>--- conflicted
+++ resolved
@@ -113,15 +113,9 @@
     pulse_inputs = pulse._LASER_PULSE_DEFAULTS.copy()
     pulse_inputs.nslice = 1
     f = PKDict(
-<<<<<<< HEAD
-        ccd=pkio.py_path(_PACKAGE_DATA_DIR).join("20220218/photon_count_pump_off.txt"),
-        wfs=pkio.py_path(_PACKAGE_DATA_DIR).join("20220218/phase_pump_off.txt"),
-        meta=pkio.py_path(_PACKAGE_DATA_DIR).join("20220218/meta_data.dat"),
-=======
         ccd=pkio.py_path(_PACKAGE_DATA_DIR).join("/20220218/photon_count_pump_off.txt"),
         wfs=pkio.py_path(_PACKAGE_DATA_DIR).join("/20220218/phase_pump_off.txt"),
         meta=pkio.py_path(_PACKAGE_DATA_DIR).join("/20220218/meta_data.dat"),
->>>>>>> 30c8cddf
     )
     wavefront = pulse.LaserPulse(
         pulse_inputs,
