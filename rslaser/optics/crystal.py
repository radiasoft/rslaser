# -*- coding: utf-8 -*-
"""Definition of a crystal
Copyright (c) 2021 RadiaSoft LLC. All rights reserved
"""
import numpy as np
import array
import math
import copy
from pykern.pkcollections import PKDict
import srwlib
import scipy.constants as const
from scipy import interpolate
from scipy.interpolate import RectBivariateSpline
from scipy.interpolate import splrep
from scipy.interpolate import splev
from scipy.optimize import curve_fit
from scipy.special import gamma
from rsmath import lct as rslct
from rslaser.utils.validator import ValidatorBase
from rslaser.utils import srwl_uti_data as srwutil
from rslaser.optics.element import ElementException, Element
from fenics import *
from mshr import *


_N_SLICE_DEFAULT = 50
_N0_DEFAULT = 1.75
_N2_DEFAULT = 0.001
_CRYSTAL_DEFAULTS = PKDict(
    n0=[_N0_DEFAULT for _ in range(_N_SLICE_DEFAULT)],
    n2=[_N2_DEFAULT for _ in range(_N_SLICE_DEFAULT)],
    delta_n_array = None,
    delta_n = None,
    delta_n_mesh_extent = 0.01, # range [m] of delta_n mesh assuming azimuthal symmetry
    length=0.2,
    l_scale=1,
    nslice=_N_SLICE_DEFAULT,
    slice_index=0,
    # A = 9.99988571e-01,
    # B = 1.99999238e-01,
    # C = -1.14285279e-04,
    # D = 9.99988571e-01,
    A=0.99765495,
    B=1.41975385,
    C=-0.0023775,
    D=0.99896716,
    radial_n2_factor=1.3,
    pop_inversion_n_cells=64,
    pop_inversion_mesh_extent=0.01,  # [m]
    pop_inversion_crystal_alpha=120.0,  # [1/m], 1.2 1/cm
    pop_inversion_pump_waist=0.00164,  # [m]
    pop_inversion_pump_wavelength=532.0e-9,  # [m]
    pop_inversion_pump_energy=0.0211,  # [J], pump laser energy onto the crystal
    pop_inversion_pump_type="dual",
    pop_inversion_pump_gaussian_order=2.0,
    pop_inversion_pump_offset_x=0.0,
    pop_inversion_pump_offset_y=0.0,
    pop_inversion_pump_rep_rate=1.0e3,
)


class Crystal(Element):
    """
    Args:
        params (PKDict) with fields:
            n0 (float): array of on axis index of refractions in crystal slices
            n2 (float): array of quadratic variations of index of refractions, with n(r) = n0 - 1/2 n2 r^2  [m^-2]
            note: n0, n2 should be an array of length nslice; if nslice = 1, they should be single values
            length (float): total length of crystal [m]
            nslice (int): number of crystal slices
            l_scale: length scale factor for LCT propagation
    """

    _DEFAULTS = _CRYSTAL_DEFAULTS
    _INPUT_ERROR = ElementException

    def __init__(self, params=None):
        params = self._get_params(params)
        self._validate_params(params)
        self.params = params

        # Check if n2<0, throw an exception if true
        if (np.array(params.n2) < 0.0).any():
            raise self._INPUT_ERROR(f"You've specified negative value(s) for n2")

        self.length = params.length
        self.nslice = params.nslice
        self.l_scale = params.l_scale
        self.slice = []
        
        
        for j in range(self.nslice):
            p = params.copy()
            p.update(
                PKDict(
                    n0=params.n0[j],
                    n2=params.n2[j],
                    delta_n=params.delta_n_array[j] if params.delta_n_array is not None else None,
                    length=params.length / params.nslice,
                    slice_index=j,
                )
            )
            self.slice.append(CrystalSlice(params=p))

    def _get_params(self, params):
        def _update_n0_and_n2(params_final, params, field):
            if len(params_final[field]) != params_final.nslice:
                if not params.get(field):
                    # if no n0/n2 specified then we use default nlice times in array
                    params_final[field] = [
                        PKDict(
                            n0=_N0_DEFAULT,
                            n2=_N2_DEFAULT,
                        )[field]
                        for _ in range(params_final.nslice)
                    ]
                    return
                raise self._INPUT_ERROR(
                    f"you've specified an {field} unequal length to nslice"
                )

        o = params.copy() if type(params) == PKDict else PKDict()
        p = super()._get_params(params)
        if not o.get("nslice") and not o.get("n0") and not o.get("n2"):
            # user specified nothing, use defaults provided by _get_params
            return p
        if o.get("nslice"):
            # user specifed nslice, but not necissarily n0/n2
            _update_n0_and_n2(p, o, "n0")
            _update_n0_and_n2(p, o, "n2")
            return p
        if o.get("n0") or o.get("n2"):
            if len(p.n0) < p.nslice or len(p.n2) < p.nslice:
                p.nslice = min(len(p.n0), len(p.n2))
        return p

    def propagate(self, laser_pulse, prop_type, calc_gain=False, radial_n2=False, nl_kick=False):
        assert (laser_pulse.pulse_direction == 0.0) or (
            laser_pulse.pulse_direction == 180.0
        ), "ERROR -- Propagation not implemented for the pulse direction {}".format(
            laser_pulse.pulse_direction
        )

        if laser_pulse.pulse_direction == 0.0:
            slice_array = self.slice
        elif laser_pulse.pulse_direction == 180.0:
            slice_array = self.slice[::-1]

        # Iterate through laser_pulse and offset all of the fields
        laser_pulse.shift_wavefront(
            self.slice[0].population_inversion.pump_offset_x,
            self.slice[0].population_inversion.pump_offset_y,
        )

        for s in slice_array:

            if radial_n2:

                assert prop_type == "n0n2_srw", "ERROR -- Only implemented for n0n2_srw"
                laser_pulse_copies = PKDict(
                    n2_max=copy.deepcopy(laser_pulse),
                    n2_0=copy.deepcopy(laser_pulse),
                )

                temp_crystal_slice = copy.deepcopy(s)
                temp_crystal_slice.n2 = 0.0

                laser_pulse_copies.n2_max = s.propagate(
                    laser_pulse_copies.n2_max, prop_type, calc_gain
                )
                laser_pulse_copies.n2_0 = temp_crystal_slice.propagate(
                    laser_pulse_copies.n2_0, prop_type, calc_gain
                )

                laser_pulse = laser_pulse.combine_n2_variation(
                    laser_pulse_copies,
                    s.radial_n2_factor,
                    s.population_inversion.pump_waist,
                    s.n2,
                )
            else:
                laser_pulse = s.propagate(laser_pulse, prop_type, calc_gain, nl_kick)

            laser_pulse.resize_laser_mesh()
            laser_pulse.flatten_phase_edges()

        # Iterate through laser_pulse and return all of the fields
        laser_pulse.shift_wavefront(
            -self.slice[0].population_inversion.pump_offset_x,
            -self.slice[0].population_inversion.pump_offset_y,
        )
        laser_pulse.resize_laser_mesh()
        laser_pulse.flatten_phase_edges()

        return laser_pulse

    def calc_n0n2_fenics(self, set_n=False, initial_temp=0.0, mesh_density=80):
        # initial_temp [degC],
        # mesh_density [int]: value ≥ 120 will produce more accurate results; slower, but closer to numerical conversion

        n_radpts = 201  # no. of radial points at which to extract data
        n_longpts = 201  # no. of longitudinal points at which to extract data
        num_long_slices = 180  # no. of longitudinal slices

        # values need to be in [cm]
        crystal_diameter = self.params.pop_inversion_mesh_extent * 2.0 * 1.0e2
        crystal_length = self.length * 1.0e2
        pump_waist = self.params.pop_inversion_pump_waist * 1.0e2
        # value needs to be in [1/cm]
        absorption_coefficient = self.params.pop_inversion_crystal_alpha / 1.0e2
        # value needs to be in [J]
        pump_energy = self.params.pop_inversion_pump_energy
        # value needs to be in [W]
        pump_power = pump_energy * self.params.pop_inversion_pump_rep_rate

        pump_gaussian_order = self.params.pop_inversion_pump_gaussian_order

        mesh_tol = 2.0e-2  # mesh tolerance
        mesh = _calculate_mesh(crystal_length, crystal_diameter, mesh_density)
        xvals = mesh.coordinates()[:, 0]
        yvals = mesh.coordinates()[:, 1]
        zvals = mesh.coordinates()[:, 2]
        xmin, xmax = xvals.min(), xvals.max()
        ymin, ymax = yvals.min(), yvals.max()
        zmin, zmax = zvals.min(), zvals.max()
        xv = np.linspace(xmin * (1.0 - mesh_tol), xmax * (1.0 - mesh_tol), n_radpts)
        yv = np.linspace(ymin * (1.0 - mesh_tol), ymax * (1.0 - mesh_tol), n_radpts)
        zv = np.linspace(zmin * (1.0 - mesh_tol), zmax * (1.0 - mesh_tol), n_longpts)
        radial_pts = np.asarray([(x_, 0, 0) for x_ in xv])
        laser_range_min = (
            np.abs(radial_pts[:, 0] - (-0.5 * pump_waist))
        ).argmin()  # min index value of center data range  # JVT +/- 0.5*w_p
        laser_range_max = (
            np.abs(radial_pts[:, 0] - (0.5 * pump_waist))
        ).argmin()  # max index value of center data range  # JVT +/- 0.5*w_p

        if self.params.pop_inversion_pump_rep_rate == 1.0e3:
            heat_load = _define_heat_load_expression(
                pump_waist,
                absorption_coefficient,
                crystal_length,
                pump_power,
                pump_gaussian_order,
            )
            long_temp_profiles = _call_fenics(
                mesh, heat_load, crystal_diameter, initial_temp, zv, radial_pts
            )
        elif self.params.pop_inversion_pump_rep_rate == 1.0:
            long_temp_profiles = _calc_temperature_change(
                pump_waist,
                absorption_coefficient,
                crystal_length,
                crystal_diameter,
                pump_energy,
                pump_gaussian_order,
                xv,
                zv,
            )
        else:
            print(
                "No method implemented for a rep rate of {}.".format(
                    self.params.pop_inversion_pump_rep_rate
                )
            )

        integrated_temps = _calc_T(
            long_temp_profiles, crystal_length, num_long_slices, zv, radial_pts
        )

        # Calculate index of refraction for each slice, from T(r)
        n0_full_array, n2_full_array = _calc_n_from_T(
            num_long_slices,
            radial_pts,
            integrated_temps,
            laser_range_min,
            laser_range_max,
        )

        # fix negative n2 vals and ****divide through by 2 based on Gaussian duct definition n(r) = n0 - 1/2*n2*r^2**** - see rp-photonics.com
        n2_full_array = np.multiply(n2_full_array, -2.0)
        n2_full_array = np.multiply(n2_full_array, 1.0e4)

        # Look at why n2 goes negative...
        n2_full_array[n2_full_array <= 0.0] = 1.0e-6

        # Calculate the ABCD matrix for the total crystal (usable with abcd_lct if no gain)
        full_crystal_abcd_mat = _calc_full_abcd_mat(
            crystal_length, n0_full_array, n2_full_array
        )

        z_full_array = np.linspace(0.0, self.length, len(n0_full_array))
        n0_fit = splrep(z_full_array, n0_full_array)
        n2_fit = splrep(z_full_array, n2_full_array)

        z_crystal_slice = (self.length / self.nslice) * (np.arange(self.nslice) + 0.5)
        n0_slice_array = splev(z_crystal_slice, n0_fit)
        n2_slice_array = splev(z_crystal_slice, n2_fit)

        if self.params.pop_inversion_pump_type == "right":
            n0_output = n0_slice_array[::-1]
            n2_output = n2_slice_array[::-1]
        elif self.params.pop_inversion_pump_type == "left":
            n0_output = n0_slice_array
            n2_output = n2_slice_array
        elif self.params.pop_inversion_pump_type == "dual":
            n0_output = (n0_slice_array + n0_slice_array[::-1]) / 2.0
            n2_output = n2_slice_array + n2_slice_array[::-1]

        if set_n:
            for s in self.slice:
                s.n0 = n0_output[s.slice_index]
                s.n2 = n2_output[s.slice_index]

        return n0_output, n2_output, full_crystal_abcd_mat


class CrystalSlice(Element):
    """
    This class represents a slice of a crystal in a laser cavity.

    Args:
        params (PKDict) with fields:
            length
            n0 (float): on-axis index of refraction
            n2 (float): transverse variation of index of refraction [1/m^2]
            n(r) = n0 - 0.5 n2 r^2
            l_scale: length scale factor for LCT propagation

    To be added: alpha0, alpha2 laser gain parameters

    Note: Initially, these parameters are fixed. Later we will update
    these parameters as the laser passes through.
    """

    _DEFAULTS = _CRYSTAL_DEFAULTS
    _INPUT_ERROR = ElementException

    def __init__(self, params=None):
        params = self._get_params(params)
        self._validate_params(params)
        self.length = params.length
<<<<<<< HEAD
        self.nslice = params.nslice
=======
        self.slice_index = params.slice_index
>>>>>>> f0b5a74f
        self.n0 = params.n0
        self.n2 = params.n2
        self.delta_n = params.delta_n
        self.l_scale = params.l_scale
        # self.pop_inv = params._pop_inv
        self.A = params.A
        self.B = params.B
        self.C = params.C
        self.D = params.D
<<<<<<< HEAD
        
=======
        self.radial_n2_factor = params.radial_n2_factor

        # Wavelength-dependent cross-section (P. F. Moulton, 1986)
        wavelength = np.array(
            [600, 625, 650, 700, 750, 800, 850, 900, 950, 1000, 1025, 1050]
        ) * (1.0e-9)
        cross_section = np.array(
            [
                0.0,
                0.02,
                0.075,
                0.437,
                0.845,
                0.99,
                0.815,
                0.6,
                0.415,
                0.276,
                0.255,
                0.247,
            ]
        ) * (4.8e-23)
        self.cross_section_fn = splrep(wavelength, cross_section)
>>>>>>> f0b5a74f

        #  Assuming wfr0 exsts, created e.g. via
        #  wfr0=createGsnSrcSRW(sigrW,propLen,pulseE,poltype,photon_e_ev,sampFact,mx,my)
        # n_x = wfr0.mesh.nx  #  nr of grid points in x
        # n_y = wfr0.mesh.ny  #  nr of grid points in y
        # sig_cr_sec = np.ones((n_x, n_y), dtype=np.float32)
        
        # create mesh for delta_n array
        self.delta_n_xstart = -params.delta_n_mesh_extent
        self.delta_n_xfin = params.delta_n_mesh_extent

        # 2d mesh of excited state density (sigma)
        self._initialize_excited_states_mesh(params, params.nslice)

    def _left_pump(self, nslice, xv, yv):

        # z = distance from left of crystal to center of current slice (assumes all crystal slices have same length)
        z = self.length * (self.slice_index + 0.5)

        slice_front = z - (self.length / 2.0)
        slice_end = z + (self.length / 2.0)

        # calculate correction factor for representing a gaussian pulse with a series of flat-top slices
        correction_factor = (
            (
                np.exp(-self.population_inversion.crystal_alpha * slice_front)
                - np.exp(-self.population_inversion.crystal_alpha * slice_end)
            )
            / self.population_inversion.crystal_alpha
        ) / (np.exp(-self.population_inversion.crystal_alpha * z) * self.length)

        # integrate super-gaussian
        g_order = self.population_inversion.pump_gaussian_order
        integral_factor = (2 ** ((g_order - 2.0) / g_order) * gamma(2 / g_order)) / (
            g_order
            * (1 / (self.population_inversion.pump_waist**g_order)) ** (2.0 / g_order)
        )

        pump_wavelength = 532.0  # [nm]
        seed_wavelength = 800.0  # [nm]
        fraction_to_heating = (seed_wavelength - pump_wavelength) / seed_wavelength

        # Create a default mesh of [num_excited_states/m^3]
        pop_inversion_mesh = (
            (self.population_inversion.pump_wavelength / (const.h * const.c))
            * (
                (
                    (
                        1
                        - np.exp(
                            -self.population_inversion.crystal_alpha
                            * self.length
                            * nslice
                        )
                    )
                    * (1.0 - fraction_to_heating)
                    * self.population_inversion.pump_energy
                    * np.exp(
                        -2.0
                        * (
                            np.sqrt(
                                (xv - self.population_inversion.pump_offset_x) ** 2.0
                                + (yv - self.population_inversion.pump_offset_y) ** 2.0
                            )
                            / self.population_inversion.pump_waist
                        )
                        ** g_order
                    )
                )
                / (const.pi * integral_factor)
            )
            * np.exp(-self.population_inversion.crystal_alpha * z)
            * correction_factor
        ) / (self.length * nslice)

        return pop_inversion_mesh

    def _right_pump(self, nslice, xv, yv):

        # z = distance from right of crystal to center of current slice (assumes all crystal slices have same length)
        z = self.length * ((nslice - self.slice_index - 1) + 0.5)

        slice_front = z - (self.length / 2.0)
        slice_end = z + (self.length / 2.0)

        # calculate correction factor for representing a gaussian pulse with a series of flat-top slices
        correction_factor = (
            (
                np.exp(-self.population_inversion.crystal_alpha * slice_front)
                - np.exp(-self.population_inversion.crystal_alpha * slice_end)
            )
            / self.population_inversion.crystal_alpha
        ) / (np.exp(-self.population_inversion.crystal_alpha * z) * self.length)

        # integrate super-gaussian
        g_order = self.population_inversion.pump_gaussian_order
        integral_factor = (2 ** ((g_order - 2.0) / g_order) * gamma(2 / g_order)) / (
            g_order
            * (1 / (self.population_inversion.pump_waist**g_order)) ** (2.0 / g_order)
        )

        pump_wavelength = 532.0  # [nm]
        seed_wavelength = 800.0  # [nm]
        fraction_to_heating = (seed_wavelength - pump_wavelength) / seed_wavelength

        # Create a default mesh of [num_excited_states/m^3]
        pop_inversion_mesh = (
            (self.population_inversion.pump_wavelength / (const.h * const.c))
            * (
                (
                    (
                        1
                        - np.exp(
                            -self.population_inversion.crystal_alpha
                            * self.length
                            * nslice
                        )
                    )
                    * (1.0 - fraction_to_heating)
                    * self.population_inversion.pump_energy
                    * np.exp(
                        -2.0
                        * (
                            np.sqrt(
                                (xv - self.population_inversion.pump_offset_x) ** 2.0
                                + (yv - self.population_inversion.pump_offset_y) ** 2.0
                            )
                            / self.population_inversion.pump_waist
                        )
                        ** g_order
                    )
                )
                / (const.pi * integral_factor)
            )
            * np.exp(-self.population_inversion.crystal_alpha * z)
            * correction_factor
        ) / (self.length * nslice)

        return pop_inversion_mesh

    def _dual_pump(self, nslice, xv, yv):
        left_pump_mesh = self._left_pump(nslice, xv, yv)
        right_pump_mesh = self._right_pump(nslice, xv, yv)
        return left_pump_mesh + right_pump_mesh

    def _initialize_excited_states_mesh(self, params, nslice):
        self.population_inversion = PKDict()
        for k in params:
            if "pop_inversion" in k:
                self.population_inversion[k.replace("pop_inversion_", "")] = params[k]
        x = np.linspace(
            -self.population_inversion.mesh_extent,
            self.population_inversion.mesh_extent,
            self.population_inversion.n_cells,
        )
        xv, yv = np.meshgrid(x, x)

        self.pop_inversion_mesh = PKDict(
            dual=self._dual_pump,
            left=self._left_pump,
            right=self._right_pump,
        )[self.population_inversion.pump_type](nslice, xv, yv)

    def _propagate_attenuate(self, laser_pulse, calc_gain):
        # n_x = wfront.mesh.nx  #  nr of grid points in x
        # n_y = wfront.mesh.ny  #  nr of grid points in y
        # sig_cr_sec = np.ones((n_x, n_y), dtype=np.float32)
        # pop_inv = self.pop_inv
        # n0_phot = 0.0 *sig_cr_sec # incident photon density (3D), at a given transv. loc-n
        # eta = n0_phot *c_light *tau_pulse
        # gamma_degen = 1.0
        # en_gain = np.log( 1. +np.exp(sig_cr_sec *pop_inv *element.length) *(
        #             np.exp(gamma_degen *sig_cr_sec *eta) -1.0) ) /(gamma_degen *sig_cr_sec *eta)
        # return laser_pulse
        raise NotImplementedError(
            f'{self}.propagate() with prop_type="attenuate" is not currently supported'
        )

    def _propagate_placeholder(self, laser_pulse, calc_gain):
        # nslices = len(laser_pulse.slice)
        # for i in np.arange(nslices):
        #     print ('Pulse slice ', i+1, ' of ', nslices, ' propagated through crystal slice.')
        # return laser_pulse
        raise NotImplementedError(
            f'{self}.propagate() with prop_type="placeholder" is not currently supported'
        )

        
        
        
        
        
    def _propagate_n0n2_lct(self, laser_pulse, calc_gain, nl_kick):
        # print('prop_type = n0n2_lct')
        nslices_pulse = len(laser_pulse.slice)
        L_cryst = self.length
        n0 = self.n0
        n2 = self.n2
        # print('n0: %g, n2: %g' %(n0, n2))
        l_scale = self.l_scale

        photon_e_ev = laser_pulse.photon_e_ev

        ##Convert energy to wavelength
        hc_ev_um = 1.23984198  # hc [eV*um]
        phLambda = (
            hc_ev_um / photon_e_ev * 1e-6
        )  # wavelength corresponding to photon_e_ev in meters
        # print("Wavelength corresponding to %g keV: %g microns" %(photon_e_ev * 1e-3, phLambda / 1e-6))

        # calculate components of ABCD matrix corrected with wavelength and scale factor for use in LCT algorithm
        gamma = np.sqrt(n2 / n0)
        A = np.cos(gamma * L_cryst)
        B = (1 / gamma) * np.sin(gamma * L_cryst) * phLambda / (l_scale**2)
        C = -gamma * np.sin(gamma * L_cryst) / phLambda * (l_scale**2)
        D = np.cos(gamma * L_cryst)
        abcd_mat_cryst = np.array([[A, B], [C, D]])
        # print('A: %g' %A)
        # print('B: %g' %B)
        # print('C: %g' %C)
        # print('D: %g' %D)

        for i in np.arange(nslices_pulse):
            # i = 0
            thisSlice = laser_pulse.slice[i]
            if calc_gain:
                thisSlice = self.calc_gain(thisSlice)
            if nl_kick:
                thisSlice = self.nl_kick(thisSlice)

            # construct 2d numpy complex E_field from pulse wfr object
            # pol = 6 in calc_int_from_wfr() for full electric
            # field (0 corresponds to horizontal, 1 corresponds to vertical polarization)
            wfr0 = thisSlice.wfr

            # horizontal component of electric field
            re0_ex, re0_mesh_ex = srwutil.calc_int_from_wfr(
                wfr0, _pol=0, _int_type=5, _det=None, _fname="", _pr=False
            )
            im0_ex, im0_mesh_ex = srwutil.calc_int_from_wfr(
                wfr0, _pol=0, _int_type=6, _det=None, _fname="", _pr=False
            )
            re0_2d_ex = np.array(re0_ex).reshape(
                (wfr0.mesh.nx, wfr0.mesh.ny), order="C"
            )
            im0_2d_ex = np.array(im0_ex).reshape(
                (wfr0.mesh.nx, wfr0.mesh.ny), order="C"
            )

            # vertical componenent of electric field
            re0_ey, re0_mesh_ey = srwutil.calc_int_from_wfr(
                wfr0, _pol=1, _int_type=5, _det=None, _fname="", _pr=False
            )
            im0_ey, im0_mesh_ey = srwutil.calc_int_from_wfr(
                wfr0, _pol=1, _int_type=6, _det=None, _fname="", _pr=False
            )
            re0_2d_ey = np.array(re0_ey).reshape(
                (wfr0.mesh.nx, wfr0.mesh.ny), order="C"
            )
            im0_2d_ey = np.array(im0_ey).reshape(
                (wfr0.mesh.nx, wfr0.mesh.ny), order="C"
            )

            Etot0_2d_x = re0_2d_ex + 1j * im0_2d_ex
            Etot0_2d_y = re0_2d_ey + 1j * im0_2d_ey

            xvals_slice = np.linspace(wfr0.mesh.xStart, wfr0.mesh.xFin, wfr0.mesh.nx)
            yvals_slice = np.linspace(wfr0.mesh.yStart, wfr0.mesh.yFin, wfr0.mesh.ny)

            dX = xvals_slice[1] - xvals_slice[0]  # horizontal spacing [m]
            dX_scale = dX / l_scale
            dY = yvals_slice[1] - yvals_slice[0]  # vertical spacing [m]
            dY_scale = dY / l_scale

            # define horizontal and vertical input signals
            in_signal_2d_x = (dX_scale, dY_scale, Etot0_2d_x)
            in_signal_2d_y = (dX_scale, dY_scale, Etot0_2d_y)

            # calculate 2D LCTs
            dX_out, dY_out, out_signal_2d_x = rslct.apply_lct_2d_sep(
                abcd_mat_cryst, abcd_mat_cryst, in_signal_2d_x
            )
            dX_out, dY_out, out_signal_2d_y = rslct.apply_lct_2d_sep(
                abcd_mat_cryst, abcd_mat_cryst, in_signal_2d_y
            )

            # extract propagated complex field and calculate corresponding x and y mesh arrays
            # we assume same mesh for both components of E_field
            hx = dX_out * l_scale
            hy = dY_out * l_scale
            # sig_arr_x = out_signal_2d_x
            # sig_arr_y = out_signal_2d_y
            ny, nx = np.shape(out_signal_2d_x)
            local_xv = rslct.lct_abscissae(nx, hx)
            local_yv = rslct.lct_abscissae(ny, hy)
            x_min = np.min(local_xv)
            x_max = np.max(local_xv)
            y_min = np.min(local_xv)
            y_max = np.max(local_xv)

            # return to SRW wavefront form
            ex_real = np.real(out_signal_2d_x).flatten(order="C")
            ex_imag = np.imag(out_signal_2d_x).flatten(order="C")

            ey_real = np.real(out_signal_2d_y).flatten(order="C")
            ey_imag = np.imag(out_signal_2d_y).flatten(order="C")

            ex_numpy = np.zeros(2 * len(ex_real))
            for i in range(len(ex_real)):
                ex_numpy[2 * i] = ex_real[i]
                ex_numpy[2 * i + 1] = ex_imag[i]

            ey_numpy = np.zeros(2 * len(ey_real))
            for i in range(len(ey_real)):
                ey_numpy[2 * i] = ey_real[i]
                ey_numpy[2 * i + 1] = ey_imag[i]

            ex = array.array("f", ex_numpy.tolist())
            ey = array.array("f", ey_numpy.tolist())

            wfr1 = srwlib.SRWLWfr(
                _arEx=ex,
                _arEy=ey,
                _typeE="f",
                _eStart=photon_e_ev,
                _eFin=photon_e_ev,
                _ne=1,
                _xStart=x_min,
                _xFin=x_max,
                _nx=nx,
                _yStart=y_min,
                _yFin=y_max,
                _ny=ny,
                _zStart=0.0,
                _partBeam=None,
            )

            thisSlice.wfr = wfr1

        # return wfr1
        return laser_pulse

    def _propagate_abcd_lct(self, laser_pulse, calc_gain, nl_kick):
        # print('prop_type = abcd_lct')
        nslices_pulse = len(laser_pulse.slice)
        l_scale = self.l_scale

        photon_e_ev = laser_pulse.photon_e_ev

        ##Convert energy to wavelength
        hc_ev_um = 1.23984198  # hc [eV*um]
        phLambda = (
            hc_ev_um / photon_e_ev * 1e-6
        )  # wavelength corresponding to photon_e_ev in meters
        # print("Wavelength corresponding to %g keV: %g microns" %(photon_e_ev * 1e-3, phLambda / 1e-6))

        # rescale ABCD matrix with wavelength and scale factor for use in LCT algorithm
        A = self.A
        B = self.B * phLambda / (l_scale**2)
        C = self.C / phLambda * (l_scale**2)
        D = self.D
        abcd_mat_cryst = np.array([[A, B], [C, D]])
        # print('A: %g' %A)
        # print('B: %g' %B)
        # print('C: %g' %C)
        # print('D: %g' %D)

        for i in np.arange(nslices_pulse):
            # i = 0
            thisSlice = laser_pulse.slice[i]
            if calc_gain:
                thisSlice = self.calc_gain(thisSlice)
            if nl_kick:
                thisSlice = self.nl_kick(thisSlice)

            # construct 2d numpy complex E_field from pulse wfr object
            # pol = 6 in calc_int_from_wfr() for full electric
            # field (0 corresponds to horizontal, 1 corresponds to vertical polarization)
            wfr0 = thisSlice.wfr

            # horizontal component of electric field
            re0_ex, re0_mesh_ex = srwutil.calc_int_from_wfr(
                wfr0, _pol=0, _int_type=5, _det=None, _fname="", _pr=False
            )
            im0_ex, im0_mesh_ex = srwutil.calc_int_from_wfr(
                wfr0, _pol=0, _int_type=6, _det=None, _fname="", _pr=False
            )
            re0_2d_ex = np.array(re0_ex).reshape(
                (wfr0.mesh.nx, wfr0.mesh.ny), order="C"
            )
            im0_2d_ex = np.array(im0_ex).reshape(
                (wfr0.mesh.nx, wfr0.mesh.ny), order="C"
            )

            # vertical componenent of electric field
            re0_ey, re0_mesh_ey = srwutil.calc_int_from_wfr(
                wfr0, _pol=1, _int_type=5, _det=None, _fname="", _pr=False
            )
            im0_ey, im0_mesh_ey = srwutil.calc_int_from_wfr(
                wfr0, _pol=1, _int_type=6, _det=None, _fname="", _pr=False
            )
            re0_2d_ey = np.array(re0_ey).reshape(
                (wfr0.mesh.nx, wfr0.mesh.ny), order="C"
            )
            im0_2d_ey = np.array(im0_ey).reshape(
                (wfr0.mesh.nx, wfr0.mesh.ny), order="C"
            )

            Etot0_2d_x = re0_2d_ex + 1j * im0_2d_ex
            Etot0_2d_y = re0_2d_ey + 1j * im0_2d_ey

            xvals_slice = np.linspace(wfr0.mesh.xStart, wfr0.mesh.xFin, wfr0.mesh.nx)
            yvals_slice = np.linspace(wfr0.mesh.yStart, wfr0.mesh.yFin, wfr0.mesh.ny)

            dX = xvals_slice[1] - xvals_slice[0]  # horizontal spacing [m]
            dX_scale = dX / l_scale
            dY = yvals_slice[1] - yvals_slice[0]  # vertical spacing [m]
            dY_scale = dY / l_scale

            # define horizontal and vertical input signals
            in_signal_2d_x = (dX_scale, dY_scale, Etot0_2d_x)
            in_signal_2d_y = (dX_scale, dY_scale, Etot0_2d_y)

            # calculate 2D LCTs
            dX_out, dY_out, out_signal_2d_x = rslct.apply_lct_2d_sep(
                abcd_mat_cryst, abcd_mat_cryst, in_signal_2d_x
            )
            dX_out, dY_out, out_signal_2d_y = rslct.apply_lct_2d_sep(
                abcd_mat_cryst, abcd_mat_cryst, in_signal_2d_y
            )

            # extract propagated complex field and calculate corresponding x and y mesh arrays
            # we assume same mesh for both components of E_field
            hx = dX_out * l_scale
            hy = dY_out * l_scale
            # sig_arr_x = out_signal_2d_x
            # sig_arr_y = out_signal_2d_y
            ny, nx = np.shape(out_signal_2d_x)
            local_xv = rslct.lct_abscissae(nx, hx)
            local_yv = rslct.lct_abscissae(ny, hy)
            x_min = np.min(local_xv)
            x_max = np.max(local_xv)
            y_min = np.min(local_xv)
            y_max = np.max(local_xv)

            # return to SRW wavefront form
            ex_real = np.real(out_signal_2d_x).flatten(order="C")
            ex_imag = np.imag(out_signal_2d_x).flatten(order="C")

            ey_real = np.real(out_signal_2d_y).flatten(order="C")
            ey_imag = np.imag(out_signal_2d_y).flatten(order="C")

            ex_numpy = np.zeros(2 * len(ex_real))
            for i in range(len(ex_real)):
                ex_numpy[2 * i] = ex_real[i]
                ex_numpy[2 * i + 1] = ex_imag[i]

            ey_numpy = np.zeros(2 * len(ey_real))
            for i in range(len(ey_real)):
                ey_numpy[2 * i] = ey_real[i]
                ey_numpy[2 * i + 1] = ey_imag[i]

            ex = array.array("f", ex_numpy.tolist())
            ey = array.array("f", ey_numpy.tolist())

            wfr1 = srwlib.SRWLWfr(
                _arEx=ex,
                _arEy=ey,
                _typeE="f",
                _eStart=photon_e_ev,
                _eFin=photon_e_ev,
                _ne=1,
                _xStart=x_min,
                _xFin=x_max,
                _nx=nx,
                _yStart=y_min,
                _yFin=y_max,
                _ny=ny,
                _zStart=0.0,
                _partBeam=None,
            )

            thisSlice.wfr = wfr1

        # return wfr1
        return laser_pulse

    def _propagate_n0n2_srw(self, laser_pulse, calc_gain, nl_kick):
        # print('prop_type = n0n2_srw')
        nslices = len(laser_pulse.slice)
        L_cryst = self.length
        n0 = self.n0
        n2 = self.n2
        # print('n0: %g, n2: %g' %(n0, n2))

        for i in np.arange(nslices):
            thisSlice = laser_pulse.slice[i]
            if calc_gain:
                thisSlice = self.calc_gain(thisSlice)
<<<<<<< HEAD
            if nl_kick:
                thisSlice = self.nl_kick(thisSlice)
            # print(type(thisSlice))
=======
>>>>>>> f0b5a74f

            if n2 == 0:
                # print('n2 = 0')
                # A = 1.0
                # B = L_cryst
                # C = 0.0
                # D = 1.0
                optDrift = srwlib.SRWLOptD(L_cryst / n0)
                propagParDrift = [0, 0, 1.0, 0, 0, 1.0, 1.0, 1.0, 1.0, 0, 0, 0]
                # propagParDrift = [0, 0, 1., 0, 0, 1.1, 1.2, 1.1, 1.2, 0, 0, 0]
                optBL = srwlib.SRWLOptC([optDrift], [propagParDrift])
                # print("L_cryst/n0=",L_cryst/n0)
            else:
                # print('n2 .ne. 0')
                gamma = np.sqrt(n2 / n0)
                A = np.cos(gamma * L_cryst)
                B = (1 / gamma) * np.sin(gamma * L_cryst)
                C = -gamma * np.sin(gamma * L_cryst)
                D = np.cos(gamma * L_cryst)
                f1 = B / (1 - A)
                L = B
                f2 = B / (1 - D)

                optLens1 = srwlib.SRWLOptL(f1, f1)
                optDrift = srwlib.SRWLOptD(L)
                optLens2 = srwlib.SRWLOptL(f2, f2)

                propagParLens1 = [0, 0, 1.0, 0, 0, 1, 1, 1, 1, 0, 0, 0]
                propagParDrift = [0, 0, 1.0, 0, 0, 1, 1, 1, 1, 0, 0, 0]
                propagParLens2 = [0, 0, 1.0, 0, 0, 1, 1, 1, 1, 0, 0, 0]

                optBL = srwlib.SRWLOptC(
                    [optLens1, optDrift, optLens2],
                    [propagParLens1, propagParDrift, propagParLens2],
                )
                # optBL = createABCDbeamline(A,B,C,D)

            srwlib.srwl.PropagElecField(
                thisSlice.wfr, optBL
            )  # thisSlice s.b. a pointer, not a copy
            # print('Propagated pulse slice ', i+1, ' of ', nslices)
        return laser_pulse

    def _propagate_gain_calc(self, laser_pulse, calc_gain):
        # calculates gain regardles of calc_gain param value
        for i in np.arange(len(laser_pulse.slice)):
            thisSlice = laser_pulse.slice[i]
            thisSlice = self.calc_gain(thisSlice)
        return laser_pulse
    
    def _propagate_nl_kick(self, laser_pulse, nl_kick):
        # applies NL kick regardless of nl_kick param value
        for i in np.arange(len(laser_pulse.slice)):
            thisSlice = laser_pulse.slice[i]
            thisSlice = self.nl_kick(thisSlice)
        return laser_pulse

    def propagate(self, laser_pulse, prop_type, calc_gain=False, nl_kick=False):
        return PKDict(
            attenuate=self._propagate_attenuate,
            placeholder=self._propagate_placeholder,
            abcd_lct=self._propagate_abcd_lct,
            n0n2_lct=self._propagate_n0n2_lct,
            n0n2_srw=self._propagate_n0n2_srw,
            gain_calc=self._propagate_gain_calc,
            default=super().propagate,
        )[prop_type](laser_pulse, calc_gain, nl_kick)

    def _interpolate_a_to_b(self, a, b):
        if a == "pop_inversion":
            # interpolate copy of pop_inversion to match lp_wfr
            temp_array = np.copy(self.pop_inversion_mesh)

            a_x = np.linspace(
                -self.population_inversion.mesh_extent,
                self.population_inversion.mesh_extent,
                self.population_inversion.n_cells,
            )
            a_y = a_x
            b_x = np.linspace(b.mesh.xStart, b.mesh.xFin, b.mesh.nx)
            b_y = np.linspace(b.mesh.yStart, b.mesh.yFin, b.mesh.ny)

        elif b == "pop_inversion":
            # interpolate copy of change_pop_inversion to match pop_inversion
            temp_array = np.copy(a.mesh)

            a_x = a.x
            a_y = a.y
            b_x = np.linspace(
                -self.population_inversion.mesh_extent,
                self.population_inversion.mesh_extent,
                self.population_inversion.n_cells,
            )
            b_y = b_x

        if not (np.array_equal(a_x, b_x) and np.array_equal(a_y, b_y)):

            # Create the spline for interpolation
            rect_biv_spline = RectBivariateSpline(a_x, a_y, temp_array)

            # Evaluate the spline at b gridpoints
            temp_array = rect_biv_spline(b_x, b_y)

            # Set any interpolated values outside the bounds of the original mesh to zero
            temp_array[b_x > np.max(a_x), :] = 0.0
            temp_array[b_x < np.min(a_x), :] = 0.0
            temp_array[:, b_y > np.max(a_y)] = 0.0
            temp_array[:, b_y < np.min(a_y)] = 0.0

        return temp_array

    def delta_n_to_wfr_interp(self, delta_n_array, radpts, wfr_xvals, wfr_yvals):
        """
        This function interpolates an input delta_n array to match
        the shape and range of a wavefront array (wfr_xvals, wfr_yvals)
        if they are of different shape and/or range.

        delta_n_array: input delta n array
        radpts: delta_n array radius points [m] note: we assume azimuthal symmetry
        wfr_xvals: wfr array horizontal points [m]
        wfr_yvals: wfr array vertical points [m]
        """
        if np.shape(delta_n_array)[0] != np.size(wfr_xvals) or np.shape(delta_n_array)[1] != np.size(wfr_yvals):
        
            # interpolate delta_n array to match shape of wfr mesh
            delta_n_interp_func = interpolate.RegularGridInterpolator((radpts, radpts), delta_n_array, method='linear', bounds_error=False)
            X, Y = np.meshgrid(wfr_xvals, wfr_yvals)
            delta_n_array_interp = delta_n_interp_func((X, Y))
        
        else:
            delta_n_array_interp = delta_n_array
         
        return delta_n_array_interp
    
    
    
    def calc_gain(self, thisSlice):

        lp_wfr = thisSlice.wfr

        # Interpolate the excited state density mesh of the current crystal slice to
        # match the laser_pulse wavefront mesh
        temp_pop_inversion = self._interpolate_a_to_b("pop_inversion", lp_wfr)

        # Calculate gain
        cross_sec = splev(thisSlice._lambda0, self.cross_section_fn)  # [m^2]
        degen_factor = 1.67

        dx = (lp_wfr.mesh.xFin - lp_wfr.mesh.xStart) / lp_wfr.mesh.nx  # [m]
        dy = (lp_wfr.mesh.yFin - lp_wfr.mesh.yStart) / lp_wfr.mesh.ny  # [m]
        n_incident_photons = thisSlice.n_photons_2d.mesh / (dx * dy)  # [1/m^2]

        energy_gain = np.zeros(np.shape(n_incident_photons))
        gain_condition = np.where(n_incident_photons > 0)
        energy_gain[gain_condition] = (
            1.0 / (degen_factor * cross_sec * n_incident_photons[gain_condition])
        ) * np.log(
            1
            + np.exp(cross_sec * temp_pop_inversion[gain_condition] * self.length)
            * (
                np.exp(degen_factor * cross_sec * n_incident_photons[gain_condition])
                - 1.0
            )  
        )

        # Calculate change factor for pop_inversion, note it has the same dimensions as lp_wfr
        change_pop_mesh = -(
            degen_factor * n_incident_photons * (energy_gain - 1.0) / self.length
        )
        change_pop_inversion = PKDict(
            mesh=change_pop_mesh,
            x=np.linspace(lp_wfr.mesh.xStart, lp_wfr.mesh.xFin, lp_wfr.mesh.nx),
            y=np.linspace(lp_wfr.mesh.yStart, lp_wfr.mesh.yFin, lp_wfr.mesh.ny),
        )

        # Interpolate the change to the excited state density mesh of the current crystal slice (change_pop_inversion)
        # so that it matches self.pop_inversion
        change_pop_inversion.mesh = self._interpolate_a_to_b(
            change_pop_inversion, "pop_inversion"
        )

        # Update the pop_inversion_mesh
        self.pop_inversion_mesh += change_pop_inversion.mesh

        # Update the number of photons
        thisSlice.n_photons_2d.mesh *= energy_gain

        # Update the wavefront itself: (KW To Do: make this a separate method?)
        #    First extract the electric fields

        # horizontal component of electric field
        re0_ex, re0_mesh_ex = srwutil.calc_int_from_wfr(
            lp_wfr, _pol=0, _int_type=5, _det=None, _fname="", _pr=False
        )
        im0_ex, im0_mesh_ex = srwutil.calc_int_from_wfr(
            lp_wfr, _pol=0, _int_type=6, _det=None, _fname="", _pr=False
        )
        gain_re0_ex = np.float64(re0_ex) * np.sqrt(energy_gain).flatten(order="C")
        gain_im0_ex = np.float64(im0_ex) * np.sqrt(energy_gain).flatten(order="C")

        # vertical componenent of electric field
        re0_ey, re0_mesh_ey = srwutil.calc_int_from_wfr(
            lp_wfr, _pol=1, _int_type=5, _det=None, _fname="", _pr=False
        )
        im0_ey, im0_mesh_ey = srwutil.calc_int_from_wfr(
            lp_wfr, _pol=1, _int_type=6, _det=None, _fname="", _pr=False
        )
        gain_re0_ey = np.float64(re0_ey) * np.sqrt(energy_gain).flatten(order="C")
        gain_im0_ey = np.float64(im0_ey) * np.sqrt(energy_gain).flatten(order="C")

        ex_numpy = np.zeros(2 * len(gain_re0_ex))
        for i in range(len(gain_re0_ex)):
            ex_numpy[2 * i] = gain_re0_ex[i]
            ex_numpy[2 * i + 1] = gain_im0_ex[i]

        ey_numpy = np.zeros(2 * len(gain_re0_ey))
        for i in range(len(gain_re0_ey)):
            ey_numpy[2 * i] = gain_re0_ey[i]
            ey_numpy[2 * i + 1] = gain_im0_ey[i]

        ex = array.array("f", ex_numpy.tolist())
        ey = array.array("f", ey_numpy.tolist())

        #    Pass changes to SRW
        wfr1 = srwlib.SRWLWfr(
            _arEx=ex,
            _arEy=ey,
            _typeE="f",
            _eStart=thisSlice.photon_e_ev,
            _eFin=thisSlice.photon_e_ev,
            _ne=1,
            _xStart=lp_wfr.mesh.xStart,
            _xFin=lp_wfr.mesh.xFin,
            _nx=lp_wfr.mesh.nx,
            _yStart=lp_wfr.mesh.yStart,
            _yFin=lp_wfr.mesh.yFin,
            _ny=lp_wfr.mesh.ny,
            _zStart=0.0,
            _partBeam=None,
        )

        thisSlice.wfr = wfr1
        return thisSlice
<<<<<<< HEAD
    
    def nl_kick(self, thisSlice):
        print('nl_kick successfully called')
        # print('slice no.: %g' %(self.nslice))
        print(r'shape of delta_n array before interpolation: (%g, %g)' %(np.shape(self.delta_n))) 
        
        # self.delta_n_ystart = -params.delta_n_mesh_extent
        # self.delta_n_yfin = params.delta_n_mesh_extent
        radpts = np.linspace(self.delta_n_xstart, self.delta_n_xfin, np.size(self.delta_n[0]))
        print('radpts[50]: %g' %(radpts[50]))
        radpts_m = radpts / 1e2
        print('radpts_m[50]: %g' %(radpts_m[50]))
        
        # calculate wavefront mesh values
        
        lp_wfr = thisSlice.wfr
        wfr_xvals = np.linspace(lp_wfr.mesh.xStart, lp_wfr.mesh.xFin, lp_wfr.mesh.nx),
        wfr_yvals = np.linspace(lp_wfr.mesh.yStart, lp_wfr.mesh.yFin, lp_wfr.mesh.ny),
        # print('lp_wfr.mesh.xStart: %g, lp_wfr.mesh.xFin: %g' %(lp_wfr.mesh.xStart, lp_wfr.mesh.xFin))
        
        # print('wfr_xvals[40]: %g' %(wfr_xvals[40]))
        # print('wfr_xvals[40]:')
        # wx40 = wfr_xvals[40]
        # print(wx40)
        # print('wfr_yvals[40]: %g' %(wfr_yvals[40]))
        # print('shape of wfr_xvals: %g' %(np.shape(wfr_xvals)))
        # print('size of wfr_xvals: %g' %(np.size(wfr_xvals)))
        
        
        print('delta_n[50][50]: %g' %(self.delta_n[50][50]))
        
        # interpolate delta_n array to match wavefront mesh
        delta_n_interp = self.delta_n_to_wfr_interp(self.delta_n, radpts_m, wfr_xvals, wfr_yvals)
        print('delta_n_interp[50][50]: %g' %(delta_n_interp[50][50]))
        
        # calculate wavelength [m]  from input energy
        hc_ev_um = 1.23984198  # hc [eV*um]
        phLambda = (
            hc_ev_um / thisSlice.photon_e_ev * 1e-6
        )
        # print('phLambda: %g [nm]' %(phLambda*1e9))
        
        # calculate crystal slice length [m]
        # slice_length = self.length / self.nslice
        # print('self.length: %g' %self.length)
        # print('self.nslice: %g' %self.nslice)
        # print('slice length: %g' %slice_length)
        
        
        # define l / lambda parameter
        # l_over_lam = slice_length / phLambda
        l_over_lam = self.length / phLambda
        # print('l_over_lam: %g' %l_over_lam)
        
        # create nonlinear kick array 
        nl_kick_array = np.exp(np.multiply(np.multiply(delta_n_interp, 1j), l_over_lam))
        print('Re{nl_kick_array[50][50]}: %g' %(np.real(nl_kick_array[50][50])))
        
        # construct 2d numpy complex E_field from pulse wfr object
        # pol = 6 in calc_int_from_wfr() for full electric
        # field (0 corresponds to horizontal, 1 corresponds to vertical polarization)
        wfr0 = thisSlice.wfr

        # horizontal component of electric field
        re0_ex, re0_mesh_ex = srwutil.calc_int_from_wfr(
            wfr0, _pol=0, _int_type=5, _det=None, _fname="", _pr=False
        )
        im0_ex, im0_mesh_ex = srwutil.calc_int_from_wfr(
            wfr0, _pol=0, _int_type=6, _det=None, _fname="", _pr=False
        )
        re0_2d_ex = np.array(re0_ex).reshape(
            (wfr0.mesh.nx, wfr0.mesh.ny), order="C"
        )
        im0_2d_ex = np.array(im0_ex).reshape(
            (wfr0.mesh.nx, wfr0.mesh.ny), order="C"
        )

        # vertical componenent of electric field
        re0_ey, re0_mesh_ey = srwutil.calc_int_from_wfr(
            wfr0, _pol=1, _int_type=5, _det=None, _fname="", _pr=False
        )
        im0_ey, im0_mesh_ey = srwutil.calc_int_from_wfr(
            wfr0, _pol=1, _int_type=6, _det=None, _fname="", _pr=False
        )
        re0_2d_ey = np.array(re0_ey).reshape(
            (wfr0.mesh.nx, wfr0.mesh.ny), order="C"
        )
        im0_2d_ey = np.array(im0_ey).reshape(
            (wfr0.mesh.nx, wfr0.mesh.ny), order="C"
        )

        Etot0_2d_x = re0_2d_ex + 1j * im0_2d_ex
        Etot0_2d_y = re0_2d_ey + 1j * im0_2d_ey
        
        print('phase[40][89] %g' %(np.angle(Etot0_2d_x[40][79]))) 
        
        # multiply horizontal and vertical total E fields by nl kick array
        Etot0_2d_x_nl_kick = np.multiply(Etot0_2d_x, nl_kick_array)
        Etot0_2d_y_nl_kick = np.multiply(Etot0_2d_y, nl_kick_array)
        
        print('phase[40][79] %g' %(np.angle(Etot0_2d_x_nl_kick[40][79]))) 
        
        # return to SRW wavefront form
        ex_real = np.real(Etot0_2d_x_nl_kick).flatten(order="C")
        ex_imag = np.imag(Etot0_2d_x_nl_kick).flatten(order="C")

        ey_real = np.real(Etot0_2d_y_nl_kick).flatten(order="C")
        ey_imag = np.imag(Etot0_2d_y_nl_kick).flatten(order="C")

        ex_numpy = np.zeros(2 * len(ex_real))
        for i in range(len(ex_real)):
            ex_numpy[2 * i] = ex_real[i]
            ex_numpy[2 * i + 1] = ex_imag[i]

        ey_numpy = np.zeros(2 * len(ey_real))
        for i in range(len(ey_real)):
            ey_numpy[2 * i] = ey_real[i]
            ey_numpy[2 * i + 1] = ey_imag[i]

        ex = array.array("f", ex_numpy.tolist())
        ey = array.array("f", ey_numpy.tolist())

        wfr1 = srwlib.SRWLWfr(
            _arEx=ex,
            _arEy=ey,
            _typeE="f",
            _eStart=thisSlice.photon_e_ev,
            _eFin=thisSlice.photon_e_ev,
            _ne=1,
            _xStart=lp_wfr.mesh.xStart,
            _xFin=lp_wfr.mesh.xFin,
            _nx=lp_wfr.mesh.nx,
            _yStart=lp_wfr.mesh.yStart,
            _yFin=lp_wfr.mesh.yFin,
            _ny=lp_wfr.mesh.ny,
            _zStart=0.0,
            _partBeam=None,
        )

        thisSlice.wfr = wfr1
        
        print(r'shape of delta_n array after interpolation: (%g, %g)' %(np.shape(delta_n_interp)))
        
        print(r'value of delta_n[50][50]: %g' %(self.delta_n[50][50]))
        
        return thisSlice
    # # return wfr1
    # return laser_pulse
        
=======


def _calculate_mesh(crystal_length, crystal_diameter, mesh_density):
    # geometry dimensions:
    #    crystal_length [cm]
    #    crystal_diameter [cm]

    # derived parameters
    rad = crystal_diameter / 2.0  # radius [cm]
    lh = crystal_length / 2.0  # half-length [cm]
    rad2 = rad**2.0  # radius squared [cm^2]

    # cylinder = Cylinder('coordinate of center of the top circle',
    #                     'coordinate of center of the bottom circle',
    #                     'radius of the circle at the top',
    #                     'radius of the circle at the bottom')
    geometry = Cylinder(Point(0.0, 0.0, lh), Point(0.0, 0.0, -lh), rad, rad)
    return generate_mesh(geometry, mesh_density)


def _define_heat_load_expression(
    pump_waist, absorption_coefficient, crystal_length, pump_power, pump_order
):

    w_p = pump_waist  # updated beam width [cm]
    alpha_h = absorption_coefficient  # absorption coefficient [1/cm]
    half_length = crystal_length / 2.0  # half-length [cm]

    # calculate incremental temperature deposition
    pump_wavelength = 532.0  # [nm]
    seed_wavelength = 800.0  # [nm]
    P_abs = (
        pump_power * (seed_wavelength - pump_wavelength) / seed_wavelength
    )  # absorbed power [W]
    integral_gaus_order_n = (
        2.0 ** ((pump_order - 2.0) / pump_order) * gamma(2.0 / pump_order)
    ) / (pump_order * (1.0 / (w_p**pump_order)) ** (2.0 / pump_order))
    V_eff = (
        integral_gaus_order_n
        * (np.pi / alpha_h)
        * (1.0 - np.exp(-alpha_h * crystal_length))
    )  # effective volume [cm^3]

    K_c_tisaph = (
        33.0 / 100.0
    )  # thermal conductivity [W/cm/K] https://www.rp-photonics.com/titanium_sapphire_lasers.html

    dQ_incr = P_abs / V_eff  # incremental heat deposition [W/cm^3]
    dT_incr = dQ_incr / K_c_tisaph  # incremental temperature deposition [K/cm^2]

    heat_load = Expression(
        "dT * exp( -2.0 * pow(pow(x[0], 2.0) + pow(x[1], 2.0), order / 2.0) / (pow(w_p, order))) * exp(-alpha_h * (x[2] + lh))",
        degree=1,
        dT=dT_incr,
        w_p=w_p,
        alpha_h=alpha_h,
        lh=half_length,
        order=pump_order,
    )
    return heat_load


def _calc_temperature_change(
    pump_waist,
    absorption_coefficient,
    crystal_length,
    crystal_diameter,
    pump_energy,
    pump_order,
    xv,
    zv,
):

    w_p = pump_waist  # updated beam width [cm]
    alpha_h = absorption_coefficient  # absorption coefficient [1/cm]
    half_length = crystal_length / 2.0  # half-length [cm]

    # c_p is temperature and doping dependent, for now approximate with a single value
    specific_heat_capacity = 0.7788  # J/g/K (at 300K, for sapphire)
    density = 3.98  # g/cc

    integral_gaus_order_n = (
        2.0 ** ((pump_order - 2.0) / pump_order) * gamma(2.0 / pump_order)
    ) / (pump_order * (1.0 / (w_p**pump_order)) ** (2.0 / pump_order))
    # effective volume [cm^3]
    V_eff = (
        integral_gaus_order_n
        * (np.pi / alpha_h)
        * (1.0 - np.exp(-alpha_h * crystal_length))
    )  # effective volume [cm^3]
    mass = V_eff * density  # grams

    pump_wavelength = 532.0  # [nm]
    seed_wavelength = 800.0  # [nm]
    J_abs = (
        pump_energy * (seed_wavelength - pump_wavelength) / seed_wavelength
    )  # absorbed energy [J]

    xv_2d, zv_2d = np.meshgrid(xv, zv)

    radial_term = np.exp(
        -2.0 * (xv_2d**2.0) ** (pump_order / 2.0) / (w_p**pump_order)
    )
    longitudinal_term = np.exp(-alpha_h * (zv_2d + half_length))
    magnitude_term = J_abs / (specific_heat_capacity * mass)

    long_temp_profiles = magnitude_term * radial_term * longitudinal_term

    return long_temp_profiles.T


def _call_fenics(mesh, heat_load, crystal_diameter, initial_temp, zv, radial_pts):

    # define function space on mesh
    V = FunctionSpace(mesh, "P", 1)

    rad = crystal_diameter / 2.0  # radius [cm]
    rad2 = rad**2.0  # radius squared [cm^2]

    # define Dirichlet boundary condition for sides at r_max
    bc_tol = 2.0 * rad * (rad / 40.0)  # 2 * rad * delta(rad)

    def boundary_D(x, on_boundary):
        return on_boundary and near(x[0] * x[0] + x[1] * x[1], rad2, bc_tol)

    boundary_condition = DirichletBC(V, Constant(initial_temp), boundary_D)

    # define variational problem
    fenics_solution = Function(V)
    v = TestFunction(V)

    # source term
    f = heat_load

    # differential eqn to be solved
    F = (
        dot(grad(fenics_solution), grad(v)) * dx - f * v * dx
    )  # w/ Dirichlet + initial condition

    # execute simulation
    set_log_level(30)
    solve(F == 0.0, fenics_solution, boundary_condition)

    # note: throws an error to evaluate at the limits of radial_pts -
    # reduce the value of radial_pts by some factor, rad_fac
    rad_fac = 0.9

    # longitudinal temperature profiles of a range of radii values ranging from +/- r_max
    long_temp_profiles = np.zeros((len(radial_pts), len(zv)))
    for j in range(len(radial_pts)):
        long_temp_profiles[j] = [
            fenics_solution(pt)
            for pt in [(radial_pts[j][0] * rad_fac, 0.0, z_) for z_ in zv]
        ]

    return long_temp_profiles


def _calc_T(long_temp_profiles, crystal_length, num_long_slices, zv, radial_pts):

    dslice_ind = int(
        (len(radial_pts) - 1) / num_long_slices
    )  # size of of slice indeces

    # divide long_temp_profiles into n longitudinal slices
    uz_array = np.zeros((num_long_slices, dslice_ind, len(radial_pts)))
    uz_array[0, :, :] = np.transpose(long_temp_profiles[:, 0:dslice_ind])
    for j in range(num_long_slices - 1):
        uz_array[j + 1, :, :] = np.transpose(
            long_temp_profiles[:, (dslice_ind * (j + 1)) : (dslice_ind * (j + 2))]
        )

    # calculate longitudinal step size, dz
    dz = (zv[len(zv) - 1] - zv[0]) / (len(zv) - 1.0)

    radial_pts_x = np.array(radial_pts)[:, 0]

    # integrate longitudinal temperature profiles
    integrated_temps = np.zeros((num_long_slices, len(radial_pts_x)))
    for j in range(num_long_slices):
        for i in range(len(radial_pts_x)):
            integrated_temps[j, i] = (
                np.sum(uz_array[j, :, i]) * dz / (crystal_length / num_long_slices)
            )

    return integrated_temps


def _calc_n_from_T(
    num_long_slices, radial_pts, integrated_temps, laser_range_min, laser_range_max
):
    # Calculate index of refraction for each slice from T(r), using a formula from Tapping (1986)
    # chi_T taken from: 'Thermal lens effect model of Ti:sapphire for use in high-power laser amplifiers' - Jeong 2018

    chi_T = 1.28e-5
    n_int_vals = np.zeros((num_long_slices, len(integrated_temps[0, :])))
    for j in range(num_long_slices):
        for i in range(len(integrated_temps[0, :])):
            n_int_vals[j, i] = (
                1.75991
                + (chi_T * integrated_temps[j, i])
                + (3.1e-9 * integrated_temps[j, i] ** 2.0)
            )

    def _quad_int0(x, A, B):
        # quad fit function
        y = A * x**2.0 + B
        return y

    radial_pts_x = np.array(radial_pts)[:, 0]

    # create arrays for n_int(r) for region within laser radius and apply quadratic fit
    # extract n0 and n2 values
    n2_vals = np.zeros((num_long_slices))
    n0_vals = np.zeros((num_long_slices))
    parameters_q_intn = np.zeros((num_long_slices, 2))
    covariance_q_intn = np.zeros((num_long_slices, 2, 2))
    for j in range(num_long_slices):
        parameters_q_intn[j, :], covariance_q_intn[j, :] = curve_fit(
            _quad_int0,
            radial_pts_x[laser_range_min:laser_range_max],
            n_int_vals[j, laser_range_min:laser_range_max],
        )
        n2_vals[j] = parameters_q_intn[j, 0]
        n0_vals[j] = parameters_q_intn[j, 1]

    return n0_vals, n2_vals


def _calc_full_abcd_mat(crystal_length, n0_vals, n2_vals):
    # Calculate the ABCD matrix for the entire crystal

    num_long_slices = len(n0_vals)
    gamma_vals = np.zeros(num_long_slices)
    abcd_mats = np.zeros((num_long_slices, 2, 2))
    for j in range(num_long_slices):
        # extract gamma_vals
        gamma_vals[j] = np.sqrt(n2_vals[j] / n0_vals[j])
        gamma_z = gamma_vals[j] * (crystal_length / num_long_slices)

        # calculate ABCD matrices for each crystal slice
        abcd_mats[j, 0, 0] = np.cos(gamma_z)
        abcd_mats[j, 0, 1] = (1.0 / n0_vals[j] / gamma_vals[j]) * np.sin(gamma_z)
        abcd_mats[j, 1, 0] = (-(n0_vals[j] * gamma_vals[j])) * np.sin(gamma_z)
        abcd_mats[j, 1, 1] = np.cos(gamma_z)

    # calculate total ABCD matrix by multiplying matrices for individual slices in order M_n-1 * M_n-2 * ... * M_0
    abcd_mat_tot_full = np.array(
        [[1, 0], [0, 1]]
    )  # initialize total ABCD mat as identity for first multiplication with M_n-1
    for j in range(num_long_slices):
        abcd_mat_tot_full = np.matmul(
            abcd_mat_tot_full, abcd_mats[num_long_slices - j - 1, :, :]
        )

    return abcd_mat_tot_full
>>>>>>> f0b5a74f
<|MERGE_RESOLUTION|>--- conflicted
+++ resolved
@@ -87,8 +87,8 @@
         self.nslice = params.nslice
         self.l_scale = params.l_scale
         self.slice = []
-        
-        
+
+
         for j in range(self.nslice):
             p = params.copy()
             p.update(
@@ -339,11 +339,8 @@
         params = self._get_params(params)
         self._validate_params(params)
         self.length = params.length
-<<<<<<< HEAD
         self.nslice = params.nslice
-=======
         self.slice_index = params.slice_index
->>>>>>> f0b5a74f
         self.n0 = params.n0
         self.n2 = params.n2
         self.delta_n = params.delta_n
@@ -353,9 +350,6 @@
         self.B = params.B
         self.C = params.C
         self.D = params.D
-<<<<<<< HEAD
-        
-=======
         self.radial_n2_factor = params.radial_n2_factor
 
         # Wavelength-dependent cross-section (P. F. Moulton, 1986)
@@ -379,14 +373,13 @@
             ]
         ) * (4.8e-23)
         self.cross_section_fn = splrep(wavelength, cross_section)
->>>>>>> f0b5a74f
 
         #  Assuming wfr0 exsts, created e.g. via
         #  wfr0=createGsnSrcSRW(sigrW,propLen,pulseE,poltype,photon_e_ev,sampFact,mx,my)
         # n_x = wfr0.mesh.nx  #  nr of grid points in x
         # n_y = wfr0.mesh.ny  #  nr of grid points in y
         # sig_cr_sec = np.ones((n_x, n_y), dtype=np.float32)
-        
+
         # create mesh for delta_n array
         self.delta_n_xstart = -params.delta_n_mesh_extent
         self.delta_n_xfin = params.delta_n_mesh_extent
@@ -567,11 +560,11 @@
             f'{self}.propagate() with prop_type="placeholder" is not currently supported'
         )
 
-        
-        
-        
-        
-        
+
+
+
+
+
     def _propagate_n0n2_lct(self, laser_pulse, calc_gain, nl_kick):
         # print('prop_type = n0n2_lct')
         nslices_pulse = len(laser_pulse.slice)
@@ -879,12 +872,9 @@
             thisSlice = laser_pulse.slice[i]
             if calc_gain:
                 thisSlice = self.calc_gain(thisSlice)
-<<<<<<< HEAD
             if nl_kick:
                 thisSlice = self.nl_kick(thisSlice)
             # print(type(thisSlice))
-=======
->>>>>>> f0b5a74f
 
             if n2 == 0:
                 # print('n2 = 0')
@@ -934,7 +924,7 @@
             thisSlice = laser_pulse.slice[i]
             thisSlice = self.calc_gain(thisSlice)
         return laser_pulse
-    
+
     def _propagate_nl_kick(self, laser_pulse, nl_kick):
         # applies NL kick regardless of nl_kick param value
         for i in np.arange(len(laser_pulse.slice)):
@@ -1008,19 +998,19 @@
         wfr_yvals: wfr array vertical points [m]
         """
         if np.shape(delta_n_array)[0] != np.size(wfr_xvals) or np.shape(delta_n_array)[1] != np.size(wfr_yvals):
-        
+
             # interpolate delta_n array to match shape of wfr mesh
             delta_n_interp_func = interpolate.RegularGridInterpolator((radpts, radpts), delta_n_array, method='linear', bounds_error=False)
             X, Y = np.meshgrid(wfr_xvals, wfr_yvals)
             delta_n_array_interp = delta_n_interp_func((X, Y))
-        
+
         else:
             delta_n_array_interp = delta_n_array
-         
+
         return delta_n_array_interp
-    
-    
-    
+
+
+
     def calc_gain(self, thisSlice):
 
         lp_wfr = thisSlice.wfr
@@ -1047,7 +1037,7 @@
             * (
                 np.exp(degen_factor * cross_sec * n_incident_photons[gain_condition])
                 - 1.0
-            )  
+            )
         )
 
         # Calculate change factor for pop_inversion, note it has the same dimensions as lp_wfr
@@ -1128,27 +1118,26 @@
 
         thisSlice.wfr = wfr1
         return thisSlice
-<<<<<<< HEAD
-    
+
     def nl_kick(self, thisSlice):
         print('nl_kick successfully called')
         # print('slice no.: %g' %(self.nslice))
-        print(r'shape of delta_n array before interpolation: (%g, %g)' %(np.shape(self.delta_n))) 
-        
+        print(r'shape of delta_n array before interpolation: (%g, %g)' %(np.shape(self.delta_n)))
+
         # self.delta_n_ystart = -params.delta_n_mesh_extent
         # self.delta_n_yfin = params.delta_n_mesh_extent
         radpts = np.linspace(self.delta_n_xstart, self.delta_n_xfin, np.size(self.delta_n[0]))
         print('radpts[50]: %g' %(radpts[50]))
         radpts_m = radpts / 1e2
         print('radpts_m[50]: %g' %(radpts_m[50]))
-        
+
         # calculate wavefront mesh values
-        
+
         lp_wfr = thisSlice.wfr
         wfr_xvals = np.linspace(lp_wfr.mesh.xStart, lp_wfr.mesh.xFin, lp_wfr.mesh.nx),
         wfr_yvals = np.linspace(lp_wfr.mesh.yStart, lp_wfr.mesh.yFin, lp_wfr.mesh.ny),
         # print('lp_wfr.mesh.xStart: %g, lp_wfr.mesh.xFin: %g' %(lp_wfr.mesh.xStart, lp_wfr.mesh.xFin))
-        
+
         # print('wfr_xvals[40]: %g' %(wfr_xvals[40]))
         # print('wfr_xvals[40]:')
         # wx40 = wfr_xvals[40]
@@ -1156,37 +1145,37 @@
         # print('wfr_yvals[40]: %g' %(wfr_yvals[40]))
         # print('shape of wfr_xvals: %g' %(np.shape(wfr_xvals)))
         # print('size of wfr_xvals: %g' %(np.size(wfr_xvals)))
-        
-        
+
+
         print('delta_n[50][50]: %g' %(self.delta_n[50][50]))
-        
+
         # interpolate delta_n array to match wavefront mesh
         delta_n_interp = self.delta_n_to_wfr_interp(self.delta_n, radpts_m, wfr_xvals, wfr_yvals)
         print('delta_n_interp[50][50]: %g' %(delta_n_interp[50][50]))
-        
+
         # calculate wavelength [m]  from input energy
         hc_ev_um = 1.23984198  # hc [eV*um]
         phLambda = (
             hc_ev_um / thisSlice.photon_e_ev * 1e-6
         )
         # print('phLambda: %g [nm]' %(phLambda*1e9))
-        
+
         # calculate crystal slice length [m]
         # slice_length = self.length / self.nslice
         # print('self.length: %g' %self.length)
         # print('self.nslice: %g' %self.nslice)
         # print('slice length: %g' %slice_length)
-        
-        
+
+
         # define l / lambda parameter
         # l_over_lam = slice_length / phLambda
         l_over_lam = self.length / phLambda
         # print('l_over_lam: %g' %l_over_lam)
-        
-        # create nonlinear kick array 
+
+        # create nonlinear kick array
         nl_kick_array = np.exp(np.multiply(np.multiply(delta_n_interp, 1j), l_over_lam))
         print('Re{nl_kick_array[50][50]}: %g' %(np.real(nl_kick_array[50][50])))
-        
+
         # construct 2d numpy complex E_field from pulse wfr object
         # pol = 6 in calc_int_from_wfr() for full electric
         # field (0 corresponds to horizontal, 1 corresponds to vertical polarization)
@@ -1222,15 +1211,15 @@
 
         Etot0_2d_x = re0_2d_ex + 1j * im0_2d_ex
         Etot0_2d_y = re0_2d_ey + 1j * im0_2d_ey
-        
-        print('phase[40][89] %g' %(np.angle(Etot0_2d_x[40][79]))) 
-        
+
+        print('phase[40][89] %g' %(np.angle(Etot0_2d_x[40][79])))
+
         # multiply horizontal and vertical total E fields by nl kick array
         Etot0_2d_x_nl_kick = np.multiply(Etot0_2d_x, nl_kick_array)
         Etot0_2d_y_nl_kick = np.multiply(Etot0_2d_y, nl_kick_array)
-        
-        print('phase[40][79] %g' %(np.angle(Etot0_2d_x_nl_kick[40][79]))) 
-        
+
+        print('phase[40][79] %g' %(np.angle(Etot0_2d_x_nl_kick[40][79])))
+
         # return to SRW wavefront form
         ex_real = np.real(Etot0_2d_x_nl_kick).flatten(order="C")
         ex_imag = np.imag(Etot0_2d_x_nl_kick).flatten(order="C")
@@ -1269,16 +1258,15 @@
         )
 
         thisSlice.wfr = wfr1
-        
+
         print(r'shape of delta_n array after interpolation: (%g, %g)' %(np.shape(delta_n_interp)))
-        
+
         print(r'value of delta_n[50][50]: %g' %(self.delta_n[50][50]))
-        
+
         return thisSlice
     # # return wfr1
     # return laser_pulse
-        
-=======
+
 
 
 def _calculate_mesh(crystal_length, crystal_diameter, mesh_density):
@@ -1534,5 +1522,4 @@
             abcd_mat_tot_full, abcd_mats[num_long_slices - j - 1, :, :]
         )
 
-    return abcd_mat_tot_full
->>>>>>> f0b5a74f
+    return abcd_mat_tot_full